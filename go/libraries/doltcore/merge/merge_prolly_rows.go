--- conflicted
+++ resolved
@@ -51,11 +51,7 @@
 // table's primary index will also be rewritten. This function merges the table's artifacts (e.g. recorded
 // conflicts), migrates any existing table data to the specified |mergedSch|, and merges table data from both
 // sides of the merge together.
-<<<<<<< HEAD
-func mergeProllyTable(ctx context.Context, tm *TableMerger, mergedSch schema.Schema, diffInfo tree.ThreeWayDiffInfo, rebuildIndexes bool) (*doltdb.Table, *MergeStats, error) {
-=======
-func mergeProllyTable(ctx context.Context, tm *TableMerger, mergedSch schema.Schema, mergeInfo MergeInfo) (*doltdb.Table, *MergeStats, error) {
->>>>>>> 2ffd0cdf
+func mergeProllyTable(ctx context.Context, tm *TableMerger, mergedSch schema.Schema, diffInfo tree.ThreeWayDiffInfo) (*doltdb.Table, *MergeStats, error) {
 	mergeTbl, err := mergeTableArtifacts(ctx, tm, tm.leftTbl)
 	if err != nil {
 		return nil, nil, err
@@ -89,11 +85,7 @@
 	}
 
 	var stats *MergeStats
-<<<<<<< HEAD
-	mergeTbl, stats, err = mergeProllyTableData(sqlCtx, tm, mergedSch, mergeTbl, valueMerger, diffInfo, rebuildIndexes)
-=======
 	mergeTbl, stats, err = mergeProllyTableData(sqlCtx, tm, mergedSch, mergeTbl, valueMerger, mergeInfo)
->>>>>>> 2ffd0cdf
 	if err != nil {
 		return nil, nil, err
 	}
@@ -118,25 +110,9 @@
 // to the right-side, we apply it to the left-side by merging it into the left-side's primary index
 // as well as any secondary indexes, and also checking for unique constraints incrementally. When
 // conflicts are detected, this function attempts to resolve them automatically if possible, and
-<<<<<<< HEAD
-// if not, they are recorded as conflicts in the table's artifacts. If |rebuildIndexes| is set to
-// true, then the table indexes will be rebuilt instead of being incrementally merged together. This
-// is less efficient, but safer, especially when type changes have been applied to a table's schema.
-func mergeProllyTableData(ctx *sql.Context, tm *TableMerger, finalSch schema.Schema, mergeTbl *doltdb.Table, valueMerger *valueMerger, diffInfo tree.ThreeWayDiffInfo, rebuildIndexes bool) (*doltdb.Table, *MergeStats, error) {
-
-	schemasDifferentSize := len(tm.leftSch.GetAllCols().GetColumns()) != len(finalSch.GetAllCols().GetColumns())
-
-	// If columns were dropped, added, or reordered by the merge, we must rebuild the primary index,
-	// but the secondary indexes are unaffected.
-	rebuildPrimaryIndex := rebuildIndexes || schemasDifferentSize || !valueMerger.leftMapping.IsIdentityMapping()
-	rebuildSecondaryIndexes := rebuildIndexes
-
-	iter, err := threeWayDiffer(ctx, tm, valueMerger, diffInfo)
-=======
 // if not, they are recorded as conflicts in the table's artifacts.
 func mergeProllyTableData(ctx *sql.Context, tm *TableMerger, finalSch schema.Schema, mergeTbl *doltdb.Table, valueMerger *valueMerger, mergeInfo MergeInfo) (*doltdb.Table, *MergeStats, error) {
 	iter, err := threeWayDiffer(ctx, tm, valueMerger)
->>>>>>> 2ffd0cdf
 	if err != nil {
 		return nil, nil, err
 	}
