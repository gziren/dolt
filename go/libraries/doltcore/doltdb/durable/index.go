--- conflicted
+++ resolved
@@ -77,11 +77,7 @@
 // RefFromIndex persists the Index and returns a types.Ref to it.
 func RefFromIndex(ctx context.Context, vrw types.ValueReadWriter, idx Index) (types.Ref, error) {
 	switch idx.Format() {
-<<<<<<< HEAD
-	case types.Format_LD_1, types.Format_DOLT_DEV:
-=======
-	case types.Format_LD_1, types.Format_7_18:
->>>>>>> 7207c2e3
+	case types.Format_LD_1:
 		return refFromNomsValue(ctx, vrw, idx.(nomsIndex).index)
 
 	case types.Format_DOLT:
@@ -105,11 +101,7 @@
 	}
 
 	switch vrw.Format() {
-<<<<<<< HEAD
-	case types.Format_LD_1, types.Format_DOLT_DEV:
-=======
-	case types.Format_LD_1, types.Format_7_18:
->>>>>>> 7207c2e3
+	case types.Format_LD_1:
 		return IndexFromNomsMap(v.(types.Map), vrw, ns), nil
 
 	case types.Format_DOLT:
@@ -127,11 +119,7 @@
 // NewEmptyIndex returns an index with no rows.
 func NewEmptyIndex(ctx context.Context, vrw types.ValueReadWriter, ns tree.NodeStore, sch schema.Schema) (Index, error) {
 	switch vrw.Format() {
-<<<<<<< HEAD
-	case types.Format_LD_1, types.Format_DOLT_DEV:
-=======
-	case types.Format_LD_1, types.Format_7_18:
->>>>>>> 7207c2e3
+	case types.Format_LD_1:
 		m, err := types.NewMap(ctx, vrw)
 		if err != nil {
 			return nil, err
