// Copyright 2021 Dolthub, Inc.
//
// Licensed under the Apache License, Version 2.0 (the "License");
// you may not use this file except in compliance with the License.
// You may obtain a copy of the License at
//
//     http://www.apache.org/licenses/LICENSE-2.0
//
// Unless required by applicable law or agreed to in writing, software
// distributed under the License is distributed on an "AS IS" BASIS,
// WITHOUT WARRANTIES OR CONDITIONS OF ANY KIND, either express or implied.
// See the License for the specific language governing permissions and
// limitations under the License.

package index

import (
	"context"
	"errors"
	"strings"

	"github.com/dolthub/go-mysql-server/sql"
	"github.com/dolthub/vitess/go/vt/proto/query"

	"github.com/dolthub/dolt/go/libraries/doltcore/schema"
	"github.com/dolthub/dolt/go/store/prolly"
	"github.com/dolthub/dolt/go/store/val"
)

func init() {
	encodingToType[val.Int8Enc] = query.Type_INT8
	encodingToType[val.Uint8Enc] = query.Type_UINT8
	encodingToType[val.Int16Enc] = query.Type_INT16
	encodingToType[val.Uint16Enc] = query.Type_UINT16
	encodingToType[val.Int32Enc] = query.Type_INT32
	encodingToType[val.Uint32Enc] = query.Type_UINT32
	encodingToType[val.Int64Enc] = query.Type_INT64
	encodingToType[val.Uint64Enc] = query.Type_UINT64
	encodingToType[val.Float32Enc] = query.Type_FLOAT32
	encodingToType[val.Float64Enc] = query.Type_FLOAT64
	encodingToType[val.DecimalEnc] = query.Type_DECIMAL
	encodingToType[val.TimeEnc] = query.Type_TIME
	encodingToType[val.YearEnc] = query.Type_YEAR
	encodingToType[val.TimestampEnc] = query.Type_TIMESTAMP
	encodingToType[val.DateEnc] = query.Type_TIMESTAMP
	encodingToType[val.DatetimeEnc] = query.Type_TIMESTAMP
	encodingToType[val.StringEnc] = query.Type_VARCHAR
	encodingToType[val.ByteStringEnc] = query.Type_VARBINARY
	encodingToType[val.JSONEnc] = query.Type_JSON
}

var encodingToType [256]query.Type

type prollyRowIter struct {
	ctx  context.Context
	iter prolly.MapRangeIter

	keyDesc val.TupleDesc
	valDesc val.TupleDesc
	keyProj []int
	valProj []int
	rowLen  int
}

var _ sql.RowIter = prollyRowIter{}
var _ sql.RowIter2 = prollyRowIter{}

func NewProllyRowIter(ctx context.Context, sch schema.Schema, rows prolly.Map, rng prolly.Range, projections []string) (sql.RowIter, error) {
	if schema.IsKeyless(sch) {
		return nil, errors.New("format __DOLT_1__ does not support keyless tables")
	}

	iter, err := rows.IterRange(ctx, rng)
	if err != nil {
		return nil, err
	}

	return rowIterFromMapIter(ctx, sch, rows, iter, projections)
}

func rowIterFromMapIter(
	ctx context.Context,
	sch schema.Schema,
	m prolly.Map,
	iter prolly.MapRangeIter,
	projections []string,
) (sql.RowIter, error) {

	// todo(andy): NomsRangeReader seemingly ignores projections
	//if projections == nil {
	//	projections = sch.GetAllCols().GetColumnNames()
	//}

	projections = sch.GetAllCols().GetColumnNames()
	keyProj, valProj := projectionMappings(sch, projections)

	kd, vd := m.Descriptors()

	return prollyRowIter{
		ctx:     ctx,
		iter:    iter,
		keyDesc: kd,
		valDesc: vd,
		keyProj: keyProj,
		valProj: valProj,
		rowLen:  len(projections),
	}, nil
}

func projectionMappings(sch schema.Schema, projs []string) (keyMap, valMap val.OrdinalMapping) {
	keyMap = make(val.OrdinalMapping, sch.GetPKCols().Size())
	for idx := range keyMap {
		keyMap[idx] = -1
		idxCol := sch.GetPKCols().GetAtIndex(idx)
		for j, proj := range projs {
			if strings.ToLower(idxCol.Name) == strings.ToLower(proj) {
				keyMap[idx] = j
				break
			}
		}
	}

	valMap = make(val.OrdinalMapping, sch.GetNonPKCols().Size())
	for idx := range valMap {
		valMap[idx] = -1
		idxCol := sch.GetNonPKCols().GetAtIndex(idx)
		for j, proj := range projs {
			if strings.ToLower(idxCol.Name) == strings.ToLower(proj) {
				valMap[idx] = j
				break
			}
		}
	}

	return
}

func (it prollyRowIter) Next(ctx *sql.Context) (sql.Row, error) {
	key, value, err := it.iter.Next(it.ctx)
	if err != nil {
		return nil, err
	}

	row := make(sql.Row, it.rowLen)

	for keyIdx, rowIdx := range it.keyProj {
		if rowIdx == -1 {
			continue
		}
		row[rowIdx], err = GetField(it.keyDesc, keyIdx, key)
		if err != nil {
			return nil, err
		}
	}
	for valIdx, rowIdx := range it.valProj {
		if rowIdx == -1 {
			continue
		}
		row[rowIdx], err = GetField(it.valDesc, valIdx, value)
		if err != nil {
			return nil, err
		}
	}

	return row, nil
}

func (it prollyRowIter) Next2(ctx *sql.Context, frame *sql.RowFrame) error {
	key, value, err := it.iter.Next(it.ctx)
	if err != nil {
		return err
	}

	// TODO: handle out of order projections
	for keyIdx, rowIdx := range it.keyProj {
		if rowIdx == -1 {
			continue
		}

		enc := it.keyDesc.Types[keyIdx].Enc

		frame.Append(sql.Value{
			Typ: encodingToType[enc],
			Val: it.keyDesc.GetField(keyIdx, key),
		})
	}

	for valIdx, rowIdx := range it.valProj {
		if rowIdx == -1 {
			continue
		}

		enc := it.valDesc.Types[valIdx].Enc

		frame.Append(sql.Value{
			Typ: encodingToType[enc],
			Val: it.valDesc.GetField(valIdx, value),
		})
<<<<<<< HEAD
	case val.Uint64Enc:
		frame.Append(sql.Value{
			Typ: query.Type_UINT64,
			Val: desc.GetField(idx, tuple),
		})
	case val.Float32Enc:
		frame.Append(sql.Value{
			Typ: query.Type_FLOAT32,
			Val: desc.GetField(idx, tuple),
		})
	case val.Float64Enc:
		frame.Append(sql.Value{
			Typ: query.Type_FLOAT64,
			Val: desc.GetField(idx, tuple),
		})
	case val.DecimalEnc:
		frame.Append(sql.Value{
			Typ: query.Type_DECIMAL,
			Val: desc.GetField(idx, tuple),
		})
	case val.TimeEnc:
		frame.Append(sql.Value{
			Typ: query.Type_TIME,
			Val: desc.GetField(idx, tuple),
		})
	case val.YearEnc:
		frame.Append(sql.Value{
			Typ: query.Type_YEAR,
			Val: desc.GetField(idx, tuple),
		})
	case val.TimestampEnc, val.DateEnc, val.DatetimeEnc:
		frame.Append(sql.Value{
			Typ: query.Type_TIMESTAMP,
			Val: desc.GetField(idx, tuple),
		})
	case val.StringEnc:
		frame.Append(sql.Value{
			Typ: query.Type_VARCHAR,
			Val: desc.GetField(idx, tuple),
		})
	case val.ByteStringEnc:
		frame.Append(sql.Value{
			Typ: query.Type_VARBINARY,
			Val: desc.GetField(idx, tuple),
		})
	case val.JSONEnc:
		frame.Append(sql.Value{
			Typ: query.Type_JSON,
			Val: desc.GetField(idx, tuple),
		})
	default:
		panic("unknown encoding")
=======
>>>>>>> 70db74d3
	}

	return nil
}

func (it prollyRowIter) Close(ctx *sql.Context) error {
	return nil
}<|MERGE_RESOLUTION|>--- conflicted
+++ resolved
@@ -196,61 +196,6 @@
 			Typ: encodingToType[enc],
 			Val: it.valDesc.GetField(valIdx, value),
 		})
-<<<<<<< HEAD
-	case val.Uint64Enc:
-		frame.Append(sql.Value{
-			Typ: query.Type_UINT64,
-			Val: desc.GetField(idx, tuple),
-		})
-	case val.Float32Enc:
-		frame.Append(sql.Value{
-			Typ: query.Type_FLOAT32,
-			Val: desc.GetField(idx, tuple),
-		})
-	case val.Float64Enc:
-		frame.Append(sql.Value{
-			Typ: query.Type_FLOAT64,
-			Val: desc.GetField(idx, tuple),
-		})
-	case val.DecimalEnc:
-		frame.Append(sql.Value{
-			Typ: query.Type_DECIMAL,
-			Val: desc.GetField(idx, tuple),
-		})
-	case val.TimeEnc:
-		frame.Append(sql.Value{
-			Typ: query.Type_TIME,
-			Val: desc.GetField(idx, tuple),
-		})
-	case val.YearEnc:
-		frame.Append(sql.Value{
-			Typ: query.Type_YEAR,
-			Val: desc.GetField(idx, tuple),
-		})
-	case val.TimestampEnc, val.DateEnc, val.DatetimeEnc:
-		frame.Append(sql.Value{
-			Typ: query.Type_TIMESTAMP,
-			Val: desc.GetField(idx, tuple),
-		})
-	case val.StringEnc:
-		frame.Append(sql.Value{
-			Typ: query.Type_VARCHAR,
-			Val: desc.GetField(idx, tuple),
-		})
-	case val.ByteStringEnc:
-		frame.Append(sql.Value{
-			Typ: query.Type_VARBINARY,
-			Val: desc.GetField(idx, tuple),
-		})
-	case val.JSONEnc:
-		frame.Append(sql.Value{
-			Typ: query.Type_JSON,
-			Val: desc.GetField(idx, tuple),
-		})
-	default:
-		panic("unknown encoding")
-=======
->>>>>>> 70db74d3
 	}
 
 	return nil
