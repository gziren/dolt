--- conflicted
+++ resolved
@@ -1183,14 +1183,8 @@
 }
 
 // TODO: this is a hack to make user space DBs appear to the analyzer as full DBs with state etc., but the state is
-<<<<<<< HEAD
-//
-//	really skeletal. We need to reexamine the DB / session initialization to make this simpler -- most of these things
-//	aren't needed at initialization time and for most code paths.
-=======
 // really skeletal. We need to reexamine the DB / session initialization to make this simpler -- most of these things
 // aren't needed at initialization time and for most code paths.
->>>>>>> 59b8d649
 func getInitialDBStateForUserSpaceDb(ctx context.Context, db SqlDatabase) (dsess.InitialDbState, error) {
 	return dsess.InitialDbState{
 		Db: db,
