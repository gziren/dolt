// Copyright 2021 Dolthub, Inc.
//
// Licensed under the Apache License, Version 2.0 (the "License");
// you may not use this file except in compliance with the License.
// You may obtain a copy of the License at
//
//     http://www.apache.org/licenses/LICENSE-2.0
//
// Unless required by applicable law or agreed to in writing, software
// distributed under the License is distributed on an "AS IS" BASIS,
// WITHOUT WARRANTIES OR CONDITIONS OF ANY KIND, either express or implied.
// See the License for the specific language governing permissions and
// limitations under the License.

package commands

import (
	"context"
	"fmt"
	"io"
	"os"
	"path/filepath"
	"strings"

	"github.com/fatih/color"

	"github.com/dolthub/dolt/go/cmd/dolt/cli"
	"github.com/dolthub/dolt/go/cmd/dolt/errhand"
	eventsapi "github.com/dolthub/dolt/go/gen/proto/dolt/services/eventsapi/v1alpha1"
	"github.com/dolthub/dolt/go/libraries/doltcore/doltdb"
	"github.com/dolthub/dolt/go/libraries/doltcore/env"
	"github.com/dolthub/dolt/go/libraries/doltcore/mvdata"
	"github.com/dolthub/dolt/go/libraries/doltcore/schema"
	"github.com/dolthub/dolt/go/libraries/doltcore/table"
	"github.com/dolthub/dolt/go/libraries/doltcore/table/editor"
	"github.com/dolthub/dolt/go/libraries/utils/argparser"
	"github.com/dolthub/dolt/go/libraries/utils/filesys"
	"github.com/dolthub/dolt/go/libraries/utils/iohelp"
)

const (
	forceParam    = "force"
	directoryFlag = "directory"
	filenameFlag  = "file-name"
	batchFlag     = "batch"

	sqlFileExt     = "sql"
	csvFileExt     = "csv"
	jsonFileExt    = "json"
	parquetFileExt = "parquet"
	emptyFileExt   = ""
	emptyStr       = ""
)

var dumpDocs = cli.CommandDocumentationContent{
	ShortDesc: `Export all tables.`,
	LongDesc: `{{.EmphasisLeft}}dolt dump{{.EmphasisRight}} dumps all tables in the working set. 
If a dump file already exists then the operation will fail, unless the {{.EmphasisLeft}}--force | -f{{.EmphasisRight}} flag 
is provided. The force flag forces the existing dump file to be overwritten.
`,

	Synopsis: []string{
		"[-f] [-r {{.LessThan}}result-format{{.GreaterThan}}] ",
	},
}

type DumpCmd struct{}

// Name is returns the name of the Dolt cli command. This is what is used on the command line to invoke the command
func (cmd DumpCmd) Name() string {
	return "dump"
}

// Description returns a description of the command
func (cmd DumpCmd) Description() string {
	return "Export all tables in the working set into a file."
}

// CreateMarkdown creates a markdown file containing the help text for the command at the given path
func (cmd DumpCmd) CreateMarkdown(wr io.Writer, commandStr string) error {
	ap := cmd.ArgParser()
	return CreateMarkdown(wr, cli.GetCommandDocumentation(commandStr, dumpDocs, ap))
}

func (cmd DumpCmd) ArgParser() *argparser.ArgParser {
	ap := argparser.NewArgParser()
	ap.SupportsFlag(forceParam, "f", "If data already exists in the destination, the force flag will allow the target to be overwritten.")
<<<<<<< HEAD
	ap.SupportsFlag(batchFlag, "", "Returns batch insert statements wherever possible.")
	ap.SupportsString(FormatFlag, "r", "result_file_type", "Define the type of the output file. Defaults to sql. Valid values are sql, csv and json.")
=======
	ap.SupportsString(FormatFlag, "r", "result_file_type", "Define the type of the output file. Defaults to sql. Valid values are sql, csv, json and parquet.")
>>>>>>> 7b3a5dfc
	ap.SupportsString(filenameFlag, "", "file_name", "Define file name for dump file. Defaults to `doltdump.sql`.")
	ap.SupportsString(directoryFlag, "", "directory_name", "Define directory name to dump the files in. Defaults to `doltdump/`.")

	return ap
}

// EventType returns the type of the event to log
func (cmd DumpCmd) EventType() eventsapi.ClientEventType {
	return eventsapi.ClientEventType_DUMP
}

// Exec executes the command
func (cmd DumpCmd) Exec(ctx context.Context, commandStr string, args []string, dEnv *env.DoltEnv) int {
	ap := cmd.ArgParser()
	help, usage := cli.HelpAndUsagePrinters(cli.GetCommandDocumentation(commandStr, dumpDocs, ap))
	apr := cli.ParseArgsOrDie(ap, args, help)

	if apr.NArg() > 0 {
		return HandleVErrAndExitCode(errhand.BuildDError("too many arguments").SetPrintUsage().Build(), usage)
	}

	root, verr := GetWorkingWithVErr(dEnv)
	if verr != nil {
		return HandleVErrAndExitCode(verr, usage)
	}

	tblNames, err := doltdb.GetNonSystemTableNames(ctx, root)
	if err != nil {
		return HandleVErrAndExitCode(errhand.BuildDError("error: failed to get tables").AddCause(err).Build(), usage)
	}
	if len(tblNames) == 0 {
		cli.Println("No tables to export.")
		return 0
	}

	force := apr.Contains(forceParam)
	resFormat, _ := apr.GetValue(FormatFlag)
	resFormat = strings.TrimPrefix(resFormat, ".")

	name, vErr := validateArgs(apr)
	if vErr != nil {
		return HandleVErrAndExitCode(vErr, usage)
	}

	switch resFormat {
	case emptyFileExt, sqlFileExt:
		if name == emptyStr {
			name = fmt.Sprintf("doltdump.sql")
		} else {
			if !strings.HasSuffix(name, ".sql") {
				name = fmt.Sprintf("%s.sql", name)
			}
		}

		dumpOpts := getDumpOptions(name, resFormat)
		fPath, err := checkAndCreateOpenDestFile(ctx, root, dEnv, force, dumpOpts, name)
		if err != nil {
			return HandleVErrAndExitCode(errhand.VerboseErrorFromError(err), usage)
		}

		for _, tbl := range tblNames {
			tblOpts := newTableArgs(tbl, dumpOpts.dest, apr.Contains(batchFlag))

			err = dumpTable(ctx, dEnv, tblOpts, fPath)
			if err != nil {
				return HandleVErrAndExitCode(err, usage)
			}
		}
	case csvFileExt:
		err = dumpTables(ctx, root, dEnv, force, tblNames, csvFileExt, name, false)
		if err != nil {
			return HandleVErrAndExitCode(errhand.VerboseErrorFromError(err), usage)
		}
	case jsonFileExt:
		err = dumpTables(ctx, root, dEnv, force, tblNames, jsonFileExt, name, false)
		if err != nil {
			return HandleVErrAndExitCode(errhand.VerboseErrorFromError(err), usage)
		}
	case parquetFileExt:
		err = dumpTables(ctx, root, dEnv, force, tblNames, parquetFileExt, name, false)
		if err != nil {
			return HandleVErrAndExitCode(errhand.VerboseErrorFromError(err), usage)
		}
	default:
		return HandleVErrAndExitCode(errhand.BuildDError("invalid result format").SetPrintUsage().Build(), usage)
	}

	cli.PrintErrln(color.CyanString("Successfully exported data."))

	return 0
}

type dumpOptions struct {
	format string
	dest   mvdata.DataLocation
}

type tableOptions struct {
	tableName string
	dest      mvdata.DataLocation
	batched   bool
}

func (m tableOptions) IsBatched() bool {
	return m.batched
}

func (m tableOptions) WritesToTable() bool {
	return false
}

func (m tableOptions) SrcName() string {
	return m.tableName
}

func (m tableOptions) DestName() string {
	if f, fileDest := m.dest.(mvdata.FileDataLocation); fileDest {
		return f.Path
	}
	return m.dest.String()
}

func (m dumpOptions) DumpDestName() string {
	if f, fileDest := m.dest.(mvdata.FileDataLocation); fileDest {
		return f.Path
	}
	return m.dest.String()
}

// dumpTable dumps table in file given specific table and file location info
func dumpTable(ctx context.Context, dEnv *env.DoltEnv, tblOpts *tableOptions, filePath string) errhand.VerboseError {
	rd, err := mvdata.NewSqlEngineReader(ctx, dEnv, tblOpts.tableName)
	if err != nil {
		return errhand.BuildDError("Error creating reader for %s.", tblOpts.SrcName()).AddCause(err).Build()
	}

	wr, err := getTableWriter(ctx, dEnv, tblOpts, rd.GetSchema(), filePath)
	if err != nil {
		return errhand.BuildDError("Error creating writer for %s.", tblOpts.SrcName()).AddCause(err).Build()
	}

	pipeline := mvdata.NewDataMoverPipeline(ctx, rd, wr)
	err = pipeline.Execute()

	if err != nil {
		return errhand.BuildDError("Error with dumping %s.", tblOpts.SrcName()).AddCause(err).Build()
	}

	return nil
}

func getTableWriter(ctx context.Context, dEnv *env.DoltEnv, tblOpts *tableOptions, outSch schema.Schema, filePath string) (table.SqlTableWriter, errhand.VerboseError) {
	opts := editor.Options{Deaf: dEnv.DbEaFactory()}

	writer, err := dEnv.FS.OpenForWriteAppend(filePath, os.ModePerm)
	if err != nil {
		return nil, errhand.BuildDError("Error opening writer for %s.", tblOpts.DestName()).AddCause(err).Build()
	}

	root, err := dEnv.WorkingRoot(ctx)
	if err != nil {
		return nil, errhand.BuildDError("Could not create table writer for %s", tblOpts.tableName).AddCause(err).Build()
	}

	wr, err := tblOpts.dest.NewCreatingWriter(ctx, tblOpts, root, outSch, opts, writer)
	if err != nil {
		return nil, errhand.BuildDError("Could not create table writer for %s", tblOpts.tableName).AddCause(err).Build()
	}

	return wr, nil
}

// checkAndCreateOpenDestFile returns filePath to created dest file after checking for any existing file and handles it
func checkAndCreateOpenDestFile(ctx context.Context, root *doltdb.RootValue, dEnv *env.DoltEnv, force bool, dumpOpts *dumpOptions, fileName string) (string, errhand.VerboseError) {
	ow, err := checkOverwrite(ctx, root, dEnv.FS, force, dumpOpts.dest)
	if err != nil {
		return emptyStr, errhand.VerboseErrorFromError(err)
	}
	if ow {
		return emptyStr, errhand.BuildDError("%s already exists. Use -f to overwrite.", fileName).Build()
	}

	// create new file
	err = dEnv.FS.MkDirs(filepath.Dir(dumpOpts.DumpDestName()))
	if err != nil {
		return emptyStr, errhand.VerboseErrorFromError(err)
	}

	filePath, err := dEnv.FS.Abs(fileName)
	if err != nil {
		return emptyStr, errhand.VerboseErrorFromError(err)
	}

	os.OpenFile(filePath, os.O_CREATE|os.O_TRUNC|os.O_WRONLY, os.ModePerm)

	return filePath, nil
}

// checkOverwrite returns TRUE if the file exists and force flag not given and
// FALSE if the file is stream data / file does not exist / file exists and force flag is given
func checkOverwrite(ctx context.Context, root *doltdb.RootValue, fs filesys.ReadableFS, force bool, dest mvdata.DataLocation) (bool, error) {
	if _, isStream := dest.(mvdata.StreamDataLocation); isStream {
		return false, nil
	}
	if !force {
		return dest.Exists(ctx, root, fs)
	}
	return false, nil
}

// getDumpDestination returns a dump destination corresponding to the input parameters
func getDumpDestination(path string) mvdata.DataLocation {
	destLoc := mvdata.NewDataLocation(path, emptyStr)

	switch val := destLoc.(type) {
	case mvdata.FileDataLocation:
		if val.Format == mvdata.InvalidDataFormat {
			cli.PrintErrln(
				color.RedString("Could not infer type file '%s'\n", path),
				"File extensions should match supported file types, or should be explicitly defined via the result-format parameter")
			return nil
		}

	case mvdata.StreamDataLocation:
		if val.Format == mvdata.InvalidDataFormat {
			val = mvdata.StreamDataLocation{Format: mvdata.CsvFile, Reader: os.Stdin, Writer: iohelp.NopWrCloser(cli.CliOut)}
			destLoc = val
		} else if val.Format != mvdata.CsvFile && val.Format != mvdata.PsvFile {
			cli.PrintErrln(color.RedString("Cannot export this format to stdout"))
			return nil
		}
	}

	return destLoc
}

// validateArgs returns either filename of directory name after checking each cases of user input arguments,
// handling errors for invalid arguments
func validateArgs(apr *argparser.ArgParseResults) (string, errhand.VerboseError) {
	rf, _ := apr.GetValue(FormatFlag)
	rf = strings.TrimPrefix(rf, ".")
	fn, fnOk := apr.GetValue(filenameFlag)
	dn, dnOk := apr.GetValue(directoryFlag)

	if fnOk && dnOk {
		return emptyStr, errhand.BuildDError("cannot pass both directory and file names").SetPrintUsage().Build()
	}
	switch rf {
	case emptyFileExt, sqlFileExt:
		if dnOk {
			return emptyStr, errhand.BuildDError("%s is not supported for %s exports", directoryFlag, sqlFileExt).SetPrintUsage().Build()
		}
		return fn, nil
	case csvFileExt:
		if fnOk {
			return emptyStr, errhand.BuildDError("%s is not supported for %s exports", filenameFlag, csvFileExt).SetPrintUsage().Build()
		}
		return dn, nil
	case jsonFileExt:
		if fnOk {
			return emptyStr, errhand.BuildDError("%s is not supported for %s exports", filenameFlag, jsonFileExt).SetPrintUsage().Build()
		}
		return dn, nil
	case parquetFileExt:
		if fnOk {
			return emptyStr, errhand.BuildDError("%s is not supported for %s exports", filenameFlag, parquetFileExt).SetPrintUsage().Build()
		}
		return dn, nil
	default:
		return emptyStr, errhand.BuildDError("invalid result format").SetPrintUsage().Build()
	}
}

// getDumpArgs returns dumpOptions of result format and dest file location corresponding to the input parameters
func getDumpOptions(fileName string, rf string) *dumpOptions {
	fileLoc := getDumpDestination(fileName)

	return &dumpOptions{
		format: rf,
		dest:   fileLoc,
	}
}

// newTableArgs returns tableOptions of table name and src table location and dest file location
// corresponding to the input parameters
func newTableArgs(tblName string, destination mvdata.DataLocation, batched bool) *tableOptions {
	return &tableOptions{
		tableName: tblName,
		dest:      destination,
		batched:   batched,
	}
}

// dumpTables returns nil if all tables is dumped successfully, and it returns err if there is one.
// It handles only csv and json file types(rf).
func dumpTables(ctx context.Context, root *doltdb.RootValue, dEnv *env.DoltEnv, force bool, tblNames []string, rf string, dirName string, batched bool) errhand.VerboseError {
	var fName string
	if dirName == emptyStr {
		dirName = fmt.Sprintf("doltdump/")
	} else {
		if !strings.HasSuffix(dirName, "/") {
			dirName = fmt.Sprintf("%s/", dirName)
		}
	}

	for _, tbl := range tblNames {
		fName = fmt.Sprintf("%s%s.%s", dirName, tbl, rf)
		dumpOpts := getDumpOptions(fName, rf)

		fPath, err := checkAndCreateOpenDestFile(ctx, root, dEnv, force, dumpOpts, fName)
		if err != nil {
			return err
		}

		tblOpts := newTableArgs(tbl, dumpOpts.dest, batched)

		err = dumpTable(ctx, dEnv, tblOpts, fPath)
		if err != nil {
			return err
		}
	}
	return nil
}<|MERGE_RESOLUTION|>--- conflicted
+++ resolved
@@ -85,12 +85,8 @@
 func (cmd DumpCmd) ArgParser() *argparser.ArgParser {
 	ap := argparser.NewArgParser()
 	ap.SupportsFlag(forceParam, "f", "If data already exists in the destination, the force flag will allow the target to be overwritten.")
-<<<<<<< HEAD
 	ap.SupportsFlag(batchFlag, "", "Returns batch insert statements wherever possible.")
-	ap.SupportsString(FormatFlag, "r", "result_file_type", "Define the type of the output file. Defaults to sql. Valid values are sql, csv and json.")
-=======
 	ap.SupportsString(FormatFlag, "r", "result_file_type", "Define the type of the output file. Defaults to sql. Valid values are sql, csv, json and parquet.")
->>>>>>> 7b3a5dfc
 	ap.SupportsString(filenameFlag, "", "file_name", "Define file name for dump file. Defaults to `doltdump.sql`.")
 	ap.SupportsString(directoryFlag, "", "directory_name", "Define directory name to dump the files in. Defaults to `doltdump/`.")
 
