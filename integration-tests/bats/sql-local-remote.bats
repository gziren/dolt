--- conflicted
+++ resolved
@@ -326,64 +326,6 @@
     [[ "$output" =~ "b2" ]] || false
 }
 
-<<<<<<< HEAD
-@test "sql-local-remote: verify dolt conflicts cat behavior" {
-  cd defaultDB
-
-  export DOLT_CLI_PASSWORD=""
-
-  dolt --user dolt sql << SQL
-CREATE TABLE people (
-  id INT NOT NULL,
-  last_name VARCHAR(120),
-  first_name VARCHAR(120),
-  birthday DATETIME(6),
-  age INT DEFAULT '0',
-  PRIMARY KEY (id)
-) ENGINE=InnoDB DEFAULT CHARSET=utf8mb4 COLLATE=utf8mb4_0900_bin;
-SQL
-  dolt --user dolt add .
-  dolt --user dolt commit -am "base"
-
-  dolt --user dolt checkout -b right
-  dolt --user dolt sql <<SQL
-ALTER TABLE people
-MODIFY COLUMN age FLOAT;
-SQL
-  dolt --user dolt commit -am "right"
-
-  dolt --user dolt checkout main
-  dolt --user dolt sql <<SQL
-ALTER TABLE people
-MODIFY COLUMN age BIGINT;
-SQL
-  dolt --user dolt commit -am "left"
-
-  dolt --user dolt merge right -m "merge right"
-
-  run dolt --user dolt conflicts cat .
-  [ "$status" -eq 0 ]
-  [[ "$output" =~ "| our_schema" ]] || false
-  [[ "$output" =~ "| their_schema" ]] || false
-  [[ "$output" =~ "| base_schema" ]] || false
-  [[ "$output" =~ "| description" ]] || false
-  [[ "$output" =~ "different column definitions for our column age and their column age" ]] || false
-  [[ "$output" =~ "\`age\` bigint," ]] || false
-  [[ "$output" =~ "\`age\` float," ]] || false
-  [[ "$output" =~ "\`age\` int DEFAULT '0'," ]] || false
-  localOutput=$output
-
-  start_sql_server defaultDB
-
-  run dolt --user dolt conflicts cat .
-  echo ">>>>>>>"
-  echo "$output"
-  echo "<<<<<<<"
-  [ "$status" -eq 0 ]
-  remoteOutput=$output
-
-  [[ "$remoteOutput" == "$localOutput" ]] || false
-=======
 @test "sql-local-remote: verify dolt diff behavior with data and schema changes" {
   start_sql_server defaultDB
   cd defaultDB
@@ -485,8 +427,63 @@
   run dolt show "$rootValue"
   [ $status -eq 1 ] || false
   [[ "$output" =~ "\`dolt show --no-pretty\` or \`dolt show NON_COMMIT_REF\` only supported in local mode." ]] || false
->>>>>>> 16661ec1
-
+
+  stop_sql_server 1
+}
+
+@test "sql-local-remote: verify dolt conflicts cat behavior" {
+  cd defaultDB
+
+  export DOLT_CLI_PASSWORD=""
+
+  dolt --user dolt sql << SQL
+CREATE TABLE people (
+  id INT NOT NULL,
+  last_name VARCHAR(120),
+  first_name VARCHAR(120),
+  birthday DATETIME(6),
+  age INT DEFAULT '0',
+  PRIMARY KEY (id)
+) ENGINE=InnoDB DEFAULT CHARSET=utf8mb4 COLLATE=utf8mb4_0900_bin;
+SQL
+  dolt --user dolt add .
+  dolt --user dolt commit -am "base"
+
+  dolt --user dolt checkout -b right
+  dolt --user dolt sql <<SQL
+ALTER TABLE people
+MODIFY COLUMN age FLOAT;
+SQL
+  dolt --user dolt commit -am "right"
+
+  dolt --user dolt checkout main
+  dolt --user dolt sql <<SQL
+ALTER TABLE people
+MODIFY COLUMN age BIGINT;
+SQL
+  dolt --user dolt commit -am "left"
+
+  dolt --user dolt merge right -m "merge right"
+
+  run dolt --user dolt conflicts cat .
+  [ "$status" -eq 0 ]
+  [[ "$output" =~ "| our_schema" ]] || false
+  [[ "$output" =~ "| their_schema" ]] || false
+  [[ "$output" =~ "| base_schema" ]] || false
+  [[ "$output" =~ "| description" ]] || false
+  [[ "$output" =~ "different column definitions for our column age and their column age" ]] || false
+  [[ "$output" =~ "\`age\` bigint," ]] || false
+  [[ "$output" =~ "\`age\` float," ]] || false
+  [[ "$output" =~ "\`age\` int DEFAULT '0'," ]] || false
+  localOutput=$output
+
+  start_sql_server defaultDB
+
+  run dolt --user dolt conflicts cat .
+  [ "$status" -eq 0 ]
+  remoteOutput=$output
+
+  [[ "$remoteOutput" == "$localOutput" ]] || false
   stop_sql_server 1
 }
 
