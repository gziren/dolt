#! /usr/bin/env bats
load $BATS_TEST_DIRNAME/helper/common.bash
load $BATS_TEST_DIRNAME/helper/query-server-common.bash

make_repo() {
  mkdir "$1"
  cd "$1"
  dolt init
  dolt sql -q "create table $1_tbl (id int)"
  dolt sql <<SQL
CREATE TABLE table1 (pk int PRIMARY KEY);
CREATE TABLE table2 (pk int PRIMARY KEY);
INSERT INTO dolt_ignore VALUES ('generated_*', 1);
SQL
  dolt add -A && dolt commit -m "tables table1, table2"
  dolt sql <<SQL
INSERT INTO  table1 VALUES (1),(2),(3);
INSERT INTO  table2 VALUES (1),(2),(3);
CREATE TABLE table3 (pk int PRIMARY KEY);
CREATE TABLE generated_foo (pk int PRIMARY KEY);
SQL
  dolt add table1
  cd ..
}

setup() {
    if [ "$SQL_ENGINE" = "remote-engine" ]; then
      skip "This test tests remote connections directly, SQL_ENGINE is not needed."
    fi
    setup_no_dolt_init
    unset DOLT_CLI_PASSWORD
    unset DOLT_SILENCE_USER_REQ_FOR_TESTING
    make_repo defaultDB
    make_repo altDB
}

teardown() {
    stop_sql_server 1
    teardown_common
}

get_staged_tables() {
    dolt status | awk '
        match($0, /new table:\ */) { print substr($0, RSTART+RLENGTH) }
        /Untracked tables:/ { exit }
        /Tables with conflicting dolt_ignore patterns:/ { exit }
    '
}

<<<<<<< HEAD
basic_conflict() {
    dolt --user dolt sql -q "create table t (i int primary key, t text)"
    dolt --user dolt add .
    dolt --user dolt commit -am "init commit"
    dolt --user dolt checkout -b other
    dolt --user dolt sql -q "insert into t values (1,'other')"
    dolt --user dolt commit -am "other commit"
    dolt --user dolt checkout main
    dolt --user dolt sql -q "insert into t values (1,'main')"
    dolt --user dolt commit -am "main commit"
=======
extract_value() {
    key="$1"
    input="$2"
    echo "$input" | awk "
        BEGIN { in_value = 0 }
        /$key: {/ { in_value = 1; next }
        match("'$0'", /$key: /) { print substr("'$0'", RSTART+RLENGTH) }
        /}/ { if (in_value) { in_value = 0 } }
        in_value { gsub(/^[ \t]+/, \"\"); print }
    "
}

assert_has_key() {
    key="$1"
    input="$2"
    extracted=$(extract_value "$key" "$input")
    if [[ -z $extracted ]]; then
        echo "Expected to find key $key"
        return 1
    else
        return 0
    fi
}

assert_has_key_value() {
    key="$1"
    value="$2"
    input="$3"
    extracted=$(extract_value "$key" "$input")
    if [[ "$extracted" != "$value" ]]; then
        echo "Expected key $key to have value $value, instead found $extracted"
        return 1
    else
        return 0
    fi
>>>>>>> 16661ec1
}

@test "sql-local-remote: test switch between server/no server" {
    start_sql_server defaultDB

    run dolt --verbose-engine-setup --user dolt --password "" sql -q "show databases"
    [ "$status" -eq 0 ] || false
    [[ "$output" =~ "starting remote mode" ]] || false
    [[ "$output" =~ "defaultDB" ]] || false
    [[ "$output" =~ "altDB" ]] || false

    stop_sql_server 1

    run dolt --verbose-engine-setup sql -q "show databases"
    [ "$status" -eq 0 ] || false
    [[ "$output" =~ "starting local mode" ]] || false
    [[ "$output" =~ "defaultDB" ]] || false
    [[ "$output" =~ "altDB" ]] || false
}

@test "sql-local-remote: check --data-dir pointing to a server root can be used when in different directory." {
    start_sql_server altDb
    ROOT_DIR=$(pwd)

    mkdir someplace_else
    cd someplace_else

    run dolt --verbose-engine-setup --data-dir="$ROOT_DIR" --user dolt --password "" --use-db altDB sql -q "show tables"
    [ "$status" -eq 0 ]
    [[ "$output" =~ "starting remote mode" ]] || false
    [[ "$output" =~ "altDB_tbl" ]] || false

    run dolt --verbose-engine-setup --data-dir="$ROOT_DIR" --user dolt --password "" --use-db defaultDB sql -q "show tables"
    [ "$status" -eq 0 ]
    [[ "$output" =~ "starting remote mode" ]] || false
    [[ "$output" =~ "defaultDB_tbl" ]] || false

    run dolt --verbose-engine-setup --data-dir="$ROOT_DIR" --user dolt --password "" sql -q "show tables"
    [ "$status" -eq 0 ]
    [[ "$output" =~ "starting remote mode" ]] || false
    [[ "$output" =~ "altDB_tbl" ]] || false

    stop_sql_server 1

    run dolt --verbose-engine-setup --data-dir="$ROOT_DIR" --user dolt --password "" --use-db altDB sql -q "show tables"
    [ "$status" -eq 0 ]
    [[ "$output" =~ "starting local mode" ]] || false
    [[ "$output" =~ "altDB_tbl" ]] || false

    run dolt --verbose-engine-setup --data-dir="$ROOT_DIR" --user dolt --password "" --use-db defaultDB sql -q "show tables"
    [ "$status" -eq 0 ]
    [[ "$output" =~ "starting local mode" ]] || false
    [[ "$output" =~ "defaultDB_tbl" ]] || false

    run dolt --verbose-engine-setup --data-dir="$ROOT_DIR" --user dolt --password "" sql -q "show tables"
    [ "$status" -eq 0 ]
    [[ "$output" =~ "starting local mode" ]] || false
    [[ "$output" =~ "altDB_tbl" ]] || false
}


@test "sql-local-remote: check --data-dir pointing to a database root can be used when in different directory." {
    start_sql_server altDb
    ROOT_DIR=$(pwd)

    mkdir -p someplace_new/fun
    cd someplace_new/fun

    run dolt --verbose-engine-setup --data-dir="$ROOT_DIR/altDB" --user dolt --password "" sql -q "show tables"
    [ "$status" -eq 0 ]
    [[ "$output" =~ "starting remote mode" ]] || false
    [[ "$output" =~ "altDB_tbl" ]] || false

    run dolt --verbose-engine-setup --data-dir="$ROOT_DIR/altDB" --user dolt --password "" --use-db defaultDB sql -q "show tables"
    [ "$status" -eq 1 ]
    [[ "$output" =~ "defaultDB does not exist" ]] || false

    stop_sql_server 1

    run dolt --verbose-engine-setup --data-dir="$ROOT_DIR/altDB" --user dolt --password "" sql -q "show tables"
    [ "$status" -eq 0 ]
    [[ "$output" =~ "starting local mode" ]] || false
    [[ "$output" =~ "altDB_tbl" ]] || false

    run dolt --verbose-engine-setup --data-dir="$ROOT_DIR/altDB" --user dolt --password "" --use-db defaultDB sql -q "show tables"
    [ "$status" -eq 1 ]
    [[ "$output" =~ "defaultDB does not exist" ]] || false
}

@test "sql-local-remote: verify dolt blame behavior is identical in switch between server/no server" {
    cd altDB
    dolt sql -q "create table test (pk int primary key)"
    dolt sql -q "insert into test values (1)"
    dolt add test
    dolt commit -m "insert initial value into test"
    dolt sql -q "insert into test values (2), (3)"
    dolt add test
    dolt commit -m "insert more values into test"
    cd ..

    start_sql_server altDB
    run dolt --user dolt --password "" blame test
    [ "$status" -eq 0 ]
    export out="$output"
    stop_sql_server 1

    run dolt blame test
    [ "$status" -eq 0 ]
    [[ "$output" =  $out ]] || false
}

@test "sql-local-remote: verify simple dolt add behavior." {
    start_sql_server altDB
    cd altDB

    run dolt --verbose-engine-setup --user dolt --password "" sql -q "create table testtable (pk int PRIMARY KEY)"
    [ "$status" -eq 0 ]
    [[ "$output" =~ "starting remote mode" ]] || false

    run dolt --verbose-engine-setup --user dolt --password "" add .
    [ "$status" -eq 0 ]
    [[ "$output" =~ "starting remote mode" ]] || false

    stop_sql_server 1

    staged=$(get_staged_tables)

    [[ ! -z $(echo "$staged" | grep "testtable") ]] || false
}

@test "sql-local-remote: test 'status' and switch between server/no server" {
  start_sql_server defaultDB

  run dolt --user dolt --password "" status
  [ "$status" -eq 0 ] || false
  [[ "$output" =~ "On branch main" ]] || false
  [[ "$output" =~ "Changes to be committed:" ]] || false
  [[ "$output" =~ "  (use \"dolt reset <table>...\" to unstage)" ]] || false
  [[ "$output" =~ "	modified:         table1" ]] || false
  [[ "$output" =~ "Changes not staged for commit:" ]] || false
  [[ "$output" =~ "  (use \"dolt add <table>\" to update what will be committed)" ]] || false
  [[ "$output" =~ "  (use \"dolt checkout <table>\" to discard changes in working directory)" ]] || false
  [[ "$output" =~ "	modified:         table2" ]] || false
  [[ "$output" =~ "Untracked tables:" ]] || false
  [[ "$output" =~ "  (use \"dolt add <table>\" to include in what will be committed)" ]] || false
  [[ "$output" =~ "	new table:        table3" ]] || false
  ! [[ "$output" =~ "   new table:        generated_foo" ]] || false
  remoteOutput=$output

  run dolt --user dolt --password "" status --ignored
  [ "$status" -eq 0 ] || false
  [[ "$output" =~ "On branch main" ]] || false
  [[ "$output" =~ "Changes to be committed:" ]] || false
  [[ "$output" =~ "  (use \"dolt reset <table>...\" to unstage)" ]] || false
  [[ "$output" =~ "	modified:         table1" ]] || false
  [[ "$output" =~ "Changes not staged for commit:" ]] || false
  [[ "$output" =~ "  (use \"dolt add <table>\" to update what will be committed)" ]] || false
  [[ "$output" =~ "  (use \"dolt checkout <table>\" to discard changes in working directory)" ]] || false
  [[ "$output" =~ "	modified:         table2" ]] || false
  [[ "$output" =~ "Untracked tables:" ]] || false
  [[ "$output" =~ "  (use \"dolt add <table>\" to include in what will be committed)" ]] || false
  [[ "$output" =~ "	new table:        table3" ]] || false
  [[ "$output" =~ "Ignored tables:" ]] || false
  [[ "$output" =~ "  (use \"dolt add -f <table>\" to include in what will be committed)" ]] || false
  [[ "$output" =~ "	new table:        generated_foo" ]] || false
  remoteIgnoredOutput=$output

  stop_sql_server 1

  run dolt status
  [ "$status" -eq 0 ] || false
  localOutput=$output

  run dolt --user dolt --password "" status --ignored
  [ "$status" -eq 0 ] || false
  localIgnoredOutput=$output

  [[ "$remoteOutput" == "$localOutput" ]] || false
  [[ "$remoteIgnoredOutput" == "$localIgnoredOutput" ]] || false
}

@test "sql-local-remote: verify dolt commit behavior is identical in switch between server/no server" {
    skip # TODO - Enable after log command is used for results in remote contexts in commit.go

    cd altDB
    dolt sql -q "create table test1 (pk int primary key)"
    dolt sql -q "create table test2 (pk int primary key)"
    dolt add test1
    cd ..

    start_sql_server altDB

    run dolt --verbose-engine-setup commit -m "committing remotely"
    [ "$status" -eq 0 ]
    [[ "$output" =~ "committing remotely" ]] || false

    stop_sql_server 1

    cd altDB
    run dolt log
    [ "$status" -eq 0 ]
    [[ "$output" =~ "committing remotely" ]] || false

    run dolt add test2
    [ "$status" -eq 0 ]
    cd ..

    run dolt --verbose-engine-setup commit -m "committing locally"
    [ "$status" -eq 0 ]
    [[ "$output" =~ "starting local mode" ]] || false

    cd altDB
    run dolt log
    [ "$status" -eq 0 ]
    [[ "$output" =~ "committing locally" ]] || false
}

@test "sql-local-remote: verify simple dolt branch behavior." {
    start_sql_server altDB
    cd altDB

    run dolt --verbose-engine-setup --user dolt --password "" branch b1
    [ "$status" -eq 0 ]
    [[ "$output" =~ "starting remote mode" ]] || false

    run dolt --verbose-engine-setup --user dolt --password "" branch
    [ "$status" -eq 0 ]
    [[ "$output" =~ "starting remote mode" ]] || false
    [[ "$output" =~ "main" ]] || false
    [[ "$output" =~ "b1" ]] || false

    stop_sql_server 1

    run dolt --verbose-engine-setup --user dolt --password "" branch b2
    [ "$status" -eq 0 ]
    [[ "$output" =~ "starting local mode" ]] || false

    run dolt --verbose-engine-setup --user dolt --password "" branch
    [ "$status" -eq 0 ]
    [[ "$output" =~ "starting local mode" ]] || false
    [[ "$output" =~ "main" ]] || false
    [[ "$output" =~ "b2" ]] || false
}

@test "sql-local-remote: verify dolt diff behavior with data and schema changes" {
  start_sql_server defaultDB
  cd defaultDB

  dolt sql <<SQL
create table test (pk int primary key, c1 int, c2 int);
insert into test values (1,2,3);
insert into test values (4,5,6);
SQL
  dolt add .
  dolt commit -am "First commit"

  dolt sql <<SQL
alter table test
drop column c2,
add column c3 varchar(10);
insert into test values (7,8,9);
delete from test where pk = 1;
update test set c1 = 100 where pk = 4;
SQL

    EXPECTED=$(cat <<'EOF'
 CREATE TABLE `test` (
   `pk` int NOT NULL,
   `c1` int,
-  `c2` int,
+  `c3` varchar(10),
   PRIMARY KEY (`pk`)
 ) ENGINE=InnoDB DEFAULT CHARSET=utf8mb4 COLLATE=utf8mb4_0900_bin;
+---+----+-----+------+------+
|   | pk | c1  | c2   | c3   |
+---+----+-----+------+------+
| - | 1  | 2   | 3    | NULL |
| < | 4  | 5   | 6    | NULL |
| > | 4  | 100 | NULL | NULL |
| + | 7  | 8   | NULL | 9    |
+---+----+-----+------+------+
EOF
)

  dolt diff
  run dolt diff
  [ "$status" -eq 0 ] || false
  [[ "$output" =~ "$EXPECTED" ]] || false
  remoteOutput=$output

  stop_sql_server 1

  run dolt diff
  [ "$status" -eq 0 ] || false
  localOutput=$output

  [[ "$remoteOutput" == "$localOutput" ]] || false
}

@test "sql-local-remote: verify dolt show behavior" {
  cd defaultDB

  dolt commit --allow-empty -m "commit: initialize table1"

  run dolt show --no-pretty
  [ "$status" -eq 0 ] || false
  [[ "$output" =~ "SerialMessage" ]] || false
  assert_has_key "Name" "$output"
  assert_has_key_value "Name" "Bats Tests" "$output"
  assert_has_key_value "Desc" "commit: initialize table1" "$output"
  assert_has_key_value "Name" "Bats Tests" "$output"
  assert_has_key_value "Email" "bats@email.fake" "$output"
  assert_has_key "Time" "$output"
  assert_has_key_value "Height" "3" "$output"
  assert_has_key "RootValue" "$output"
  assert_has_key "Parents" "$output"
  assert_has_key "ParentClosure" "$output"

  parentHash=$(extract_value Parents "$output")
  parentClosureHash=$(extract_value ParentClosure "$output")
  rootValue=$(extract_value RootValue "$output")

  run dolt show "$parentHash"
  [ "$status" -eq 0 ] || false
  [[ "$output" =~ "tables table1, table2" ]] || false
  run dolt show "$rootValue"
  [ "$status" -eq 0 ] || false
  run dolt show "$parentClosureHash"
  [ "$status" -eq 0 ] || false

  start_sql_server defaultDB

  run dolt show --no-pretty
  [ $status -eq 1 ] || false
  [[ "$output" =~ "\`dolt show --no-pretty\` or \`dolt show NON_COMMIT_REF\` only supported in local mode." ]] || false

  run dolt show "$parentHash"
  [ $status -eq 0 ] || false
  [[ "$output" =~ "tables table1, table2" ]] || false
  run dolt show "$parentClosureHash"
  [ $status -eq 1 ] || false
  [[ "$output" =~ "\`dolt show --no-pretty\` or \`dolt show NON_COMMIT_REF\` only supported in local mode." ]] || false
  run dolt show "$rootValue"
  [ $status -eq 1 ] || false
  [[ "$output" =~ "\`dolt show --no-pretty\` or \`dolt show NON_COMMIT_REF\` only supported in local mode." ]] || false

  stop_sql_server 1
}

@test "sql-local-remote: check that the --password argument is used when talking to a server and ignored with local" {
    start_sql_server altDb

    dolt --user dolt --password "" sql -q "CREATE USER 'joe'@'%' IDENTIFIED BY 'joe123'; GRANT ALL PRIVILEGES ON defaultDb.* TO 'joe'@'%' WITH GRANT OPTION;";

    run dolt --verbose-engine-setup --user joe --password "badpwd" sql -q "show tables"
    [ "$status" -eq 1 ]
    [[ "$output" =~ "starting remote mode" ]] || false
    [[ "$output" =~ "Access denied for user 'joe'" ]] || false

    run dolt --user joe --password "joe123" sql -q "show tables"
    [ "$status" -eq 1 ]
    [[ "$output" =~ "Access denied for user 'joe'@'%' to database 'altDB'" ]] || false

    run dolt --verbose-engine-setup --user joe --password "joe123" --use-db defaultDB sql -q "show tables"
    [ "$status" -eq 0 ]
    [[ "$output" =~ "defaultDB_tbl" ]] || false

    # Empty Password should work since we started the server with the 'dolt' user with no pwd.
    run dolt --verbose-engine-setup --user dolt --password "" sql -q "show tables"
    [ "$status" -eq 0 ]
    [[ "$output" =~ "starting remote mode" ]] || false
    [[ "$output" =~ "altDB_tbl" ]] || false

    stop_sql_server 1

    run dolt --verbose-engine-setup --user joe --password failnow sql -q "show tables"
    [ "$status" -eq 1 ]
    [[ "$output" =~ "starting local mode" ]] || false

    # altDB is not accessable to joe
    run dolt --verbose-engine-setup --user joe --password "joe123" sql -q "show tables"
    [ "$status" -eq 1 ]
    [[ "$output" =~ "Access denied for user 'joe'" ]] || false

    run dolt --verbose-engine-setup --user joe --password "joe123" --use-db defaultDB sql -q "show tables"
    [ "$status" -eq 0 ]
    [[ "$output" =~ "defaultDB_tbl" ]] || false

    # Get access denied for a failed login (bad pwd)
    run dolt --verbose-engine-setup --user joe --password failalways sql -q "SELECT user, host FROM mysql.user"
    [ "$status" -eq 1 ]
    [[ "$output" =~ "starting local mode" ]] || false
    [[ "$output" =~ "Access denied for user 'joe'" ]] || false

    # Get an permission error when attempting to access forbidden info as an authenticated user.
    run dolt --verbose-engine-setup --user joe --password "joe123" sql -q "SELECT user, host FROM mysql.user"
    [ "$status" -eq 1 ]
    [[ "$output" =~ "command denied to user 'joe'@'%'" ]] || false

    # Similar test to above, but will get different results because the dolt user doesn't exist (it was
    # used to start sql-server
    run dolt --user dolt --password "" sql -q "show tables"
    [ "$status" -eq 1 ]
    [[ "$output" =~ "Access denied for user 'dolt'" ]] || false
}

@test "sql-local-remote: check that the DOLT_CLI_PASSWORD argument is used when talking to a server and ignored with local" {
    start_sql_server altDb

    dolt --user dolt --password "" sql -q "CREATE USER 'joe'@'%' IDENTIFIED BY 'joe123'; GRANT ALL PRIVILEGES ON defaultDb.* TO 'joe'@'%' WITH GRANT OPTION;";

    export DOLT_CLI_PASSWORD="badpwd"
    run dolt --verbose-engine-setup --user joe sql -q "show tables"
    [ "$status" -eq 1 ]
    [[ "$output" =~ "starting remote mode" ]] || false
    [[ "$output" =~ "Access denied for user 'joe'" ]] || false

    export DOLT_CLI_PASSWORD="joe123"
    run dolt --user joe sql -q "show tables"
    [ "$status" -eq 1 ]
    [[ "$output" =~ "Access denied for user 'joe'@'%' to database 'altDB'" ]] || false

    export DOLT_CLI_PASSWORD="joe123"
    run dolt --verbose-engine-setup --user joe --use-db defaultDB sql -q "show tables"
    [ "$status" -eq 0 ]
    [[ "$output" =~ "defaultDB_tbl" ]] || false

    export DOLT_CLI_PASSWORD=""
    run dolt --verbose-engine-setup --user dolt sql -q "show tables"
    [ "$status" -eq 0 ]
    [[ "$output" =~ "starting remote mode" ]] || false
    [[ "$output" =~ "altDB_tbl" ]] || false

    stop_sql_server 1

    export DOLT_CLI_PASSWORD="badpwd"
    run dolt --verbose-engine-setup --user joe sql -q "show tables"
    [ "$status" -eq 1 ]
    [[ "$output" =~ "starting local mode" ]] || false
    [[ "$output" =~ "Access denied for user 'joe'" ]] || false

    export DOLT_CLI_PASSWORD="joe123"
    run dolt --user joe --password "joe123" sql -q "show tables"
    [ "$status" -eq 1 ]
    [[ "$output" =~ "Access denied for user 'joe'" ]] || false

    run dolt --user joe --password "joe123" --use-db defaultDB sql -q "show tables"
    [ "$status" -eq 0 ]
    [[ "$output" =~ "defaultDB_tbl" ]] || false

    # Get access denied for a failed login (bad pwd)
    export DOLT_CLI_PASSWORD="badpwd"
    run dolt --user joe sql -q "SELECT user, host FROM mysql.user"
    [ "$status" -eq 1 ]
    [[ "$output" =~ "Access denied for user 'joe'" ]] || false

    export DOLT_CLI_PASSWORD="joe123"
    # Get an permission error when attempting to access forbidden info as an authenticated user.
    run dolt --user joe sql -q "SELECT user, host FROM mysql.user"
    [ "$status" -eq 1 ]
    [[ "$output" =~ "command denied to user 'joe'@'%'" ]] || false

    export DOLT_CLI_PASSWORD="badpwd"
    run dolt --user rambo --use-db defaultDB sql -q "show tables"
    [ "$status" -eq 1 ]
    [[ "$output" =~ "Access denied for user 'rambo'" ]] || false

    export DOLT_CLI_PASSWORD=""
    run dolt --user dolt sql -q "show tables"
    [ "$status" -eq 1 ]
    [[ "$output" =~ "Access denied for user 'dolt'" ]] || false

    unset DOLT_CLI_PASSWORD
}

@test "sql-local-remote: ensure passing only a password results in an error" {
    export SQL_USER="root"
    start_sql_server altDb

    run dolt --password "anything" sql -q "show tables"
    [ "$status" -eq 1 ]
    [[ "$output" =~ "When a password is provided, a user must also be provided" ]] || false

    export DOLT_CLI_PASSWORD="anything"
    run dolt sql -q "show tables"
    [ "$status" -eq 1 ]
    [[ "$output" =~ "When a password is provided, a user must also be provided" ]] || false

    stop_sql_server 1 

    run dolt --password "anything" sql -q "show tables"
    [ "$status" -eq 1 ]
    [[ "$output" =~ "When a password is provided, a user must also be provided" ]] || false

    export DOLT_CLI_PASSWORD="anything"
    run dolt sql -q "show tables"
    [ "$status" -eq 1 ]
    [[ "$output" =~ "When a password is provided, a user must also be provided" ]] || false
}

@test "sql-local-remote: verify dolt conflicts resolve behavior" {
  skip "This test relies on dolt commit being migrated"

  start_sql_server defaultDB
  cd defaultDB

  basic_conflict
  dolt --user dolt checkout main
  run dolt --user dolt sql -q "select * from t"
  [ $status -eq 0 ]
  [[ $output =~ "main" ]] || false

  run dolt --user dolt merge other
  [ $status -eq 0 ]
  [[ $output =~ "Automatic merge failed" ]] || false

  run dolt --user dolt conflicts resolve --ours .
  [ $status -eq 0 ]
  remoteOutput=$output
  run dolt --user dolt sql -q "select * from t"
  [ $status -eq 0 ]
  [[ $output =~ "main" ]] || false

  stop_sql_server 1

  basic_conflict
  dolt --user dolt checkout main
  run dolt --user dolt sql -q "select * from t"
  [ $status -eq 0 ]
  [[ $output =~ "main" ]] || false

  run dolt --user dolt merge other
  [ $status -eq 0 ]
  [[ $output =~ "Automatic merge failed" ]] || false

  run dolt --user dolt conflicts resolve --ours .
  [ $status -eq 0 ]
  localOutput=$output
  run dolt --user dolt sql -q "select * from t"
  [ $status -eq 0 ]
  [[ $output =~ "main" ]] || false

  [[ "$remoteOutput" == "$localOutput" ]] || false
}<|MERGE_RESOLUTION|>--- conflicted
+++ resolved
@@ -47,7 +47,6 @@
     '
 }
 
-<<<<<<< HEAD
 basic_conflict() {
     dolt --user dolt sql -q "create table t (i int primary key, t text)"
     dolt --user dolt add .
@@ -58,7 +57,8 @@
     dolt --user dolt checkout main
     dolt --user dolt sql -q "insert into t values (1,'main')"
     dolt --user dolt commit -am "main commit"
-=======
+}
+
 extract_value() {
     key="$1"
     input="$2"
@@ -94,7 +94,6 @@
     else
         return 0
     fi
->>>>>>> 16661ec1
 }
 
 @test "sql-local-remote: test switch between server/no server" {
