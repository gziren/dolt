--- conflicted
+++ resolved
@@ -104,15 +104,9 @@
       - name: Install Maven
         working-directory: ./.ci_bin
         run: |
-<<<<<<< HEAD
-          curl -LO https://dlcdn.apache.org/maven/maven-3/3.8.8/binaries/apache-maven-3.8.8-bin.tar.gz
-          tar -xf apache-maven-3.8.8-bin.tar.gz
-          echo "$(pwd)/apache-maven-3.8.8/bin" >> $GITHUB_PATH
-=======
           curl -LO https://dlcdn.apache.org/maven/maven-3/3.9.0/binaries/apache-maven-3.9.0-bin.tar.gz
           tar -xf apache-maven-3.9.0-bin.tar.gz
           echo "$(pwd)/apache-maven-3.9.0/bin" >> $GITHUB_PATH
->>>>>>> e48db854
       - name: Install Hadoop
         working-directory: ./.ci_bin
         run: |
